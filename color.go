--- conflicted
+++ resolved
@@ -14,9 +14,6 @@
 	ErrInvalidColor = errors.New("invalid color")
 )
 
-<<<<<<< HEAD
-// Foreground and Background sequence codes.
-=======
 const (
 	// Foreground sequence code.
 	ForegroudSeq = "38"
@@ -27,7 +24,6 @@
 )
 
 // Foreground and Background sequence codes
->>>>>>> 79661c5a
 const (
 	// Foreground sequence code.
 	//
@@ -93,11 +89,7 @@
 }
 
 // Sequence returns the ANSI Sequence for the color.
-<<<<<<< HEAD
 func (c NoColor) Sequence(_ bool) string {
-=======
-func (c NoColor) Sequence() string {
->>>>>>> 79661c5a
 	return ""
 }
 
